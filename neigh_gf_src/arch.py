import math
import numpy as np

import torch.nn as nn
import torch
from torch import Tensor, eye, manual_seed, nn, no_grad, optim
from . import layers


class GCNN(nn.Module):
    def __init__(self,
                S,
                gf_type,    # Type of graph filter to use
                F,          # Features in each graph filter layer (list)
                K,          # Filter taps in each graph filter layer
                bias_gf,    # Whether or not to use Bias in the GF layers
                M,          # Neurons in each fully connected layer (list)
                bias_mlp,   # Whether or not to use Bias in the FC layers
                nonlin,     # Non linearity function
                arch_info): # Print architecture information
        super(GCNN, self).__init__()
        # In python 3
        # super()

        # Define parameters
        #if type(S) != torch.FloatTensor:
        #    self.S = torch.FloatTensor(S)
        #else:
        #    self.S = S
        self.S = S
        self.N = S.shape[0]
        self.F = F
        self.K = K
        self.M = M
        self.nonlin = nonlin

        self.gf = getattr(layers, gf_type)

        # Define the layer
        # Grahp Filter Layers
        gfl = []
        for l in range(len(self.F)-1):
            # print("Graph filter layer: " + str(l))
            # print(str(self.F[l]) + ' x ' + str(self.F[l+1]))
            gfl.append(self.gf(self.S, self.F[l], self.F[l+1], self.K, bias_gf))
            gfl.append(self.nonlin())

        self.GFL = nn.Sequential(*gfl)

        # Fully connected Layers
        fcl = []
        firstLayerIn = self.N*self.F[-1]
        if len(self.M) > 0:
            # As last layer has no nonlin (if its softmax is done later, etc.)
            # define here the first layer before loop
            fcl.append(nn.Linear(firstLayerIn, self.M[0], bias=bias_mlp))
            for m in range(1,len(self.M)):
                # print("FC layer: " + str(m))
                # print(str(self.M[m-1]) + ' x ' + str(self.M[m]))
                fcl.append(self.nonlin())
                fcl.append(nn.Linear(self.M[m-1], self.M[m], bias=bias_mlp))

        self.FCL = nn.Sequential(*fcl)

        if arch_info:
            print("Architecture:")
            print("Graph N_nodes: {}".format(self.N))
            print("F: {}, K: {}, M: {}".format(self.F, self.K, self.M))
            print("Non lin: " + str(self.nonlin))

    def forward(self, x):

        # Check type
        # if type(x) != torch.FloatTensor:
        #     x = torch.FloatTensor(x)

        # Params
        T = x.shape[0]
        try:
            Fin = x.shape[1]
            xN = x.shape[2]
            assert Fin == self.F[0]
        except IndexError:
            xN = x.shape[1]
            Fin = 1
            x = x.unsqueeze(1)
            assert self.F[0] == 1

        assert xN == self.N

        # Define the forward pass
        # Graph filter layers
        # Goes from TxF[0]xN to TxF[-1]xN with GFL
        y = self.GFL(x)

        # return y.squeeze(2)

        # y = y.reshape([T, 1, self.N*self.F[-1]]) # Por que esta ahi el 1
        y = y.reshape([T, self.N*self.F[-1]])

        return self.FCL(y)


<<<<<<< HEAD
class GraphDecoder(nn.Module):
    """
    This class represent a basic graph decoder with only one layer following
    the model G(C) = ReLU(HC)v, where instead of upsampling a fixed
    low pass graph filter is used.
    """
    def __init__(self, features, H, scale_std=0.01):
        """
        The arguments are:
        - features: the number of features
        - H: fixed graph filter
        - scale_std: scale the std of the learnable weights initialization
        """
        super().__init__()
        N = H.shape[0]
        self.input = Tensor(H).view([1, N, N])
        self.v = torch.ones(features)/math.sqrt(features)
        self.v[math.ceil(features/2):] *= -1
        self.conv = nn.Conv1d(N, features, kernel_size=1,
                              bias=False)
        std = scale_std/math.sqrt(N)
        self.conv.weight.data.normal_(0, std)
        self.relu = torch.nn.ReLU()

    def forward(self, input):
        return self.relu(self.conv(input)).squeeze().t().mv(self.v)

    def count_params(self):
        return sum(p.numel() for p in self.model.parameters()
                   if p.requires_grad)
    
    
class GraphDeepDecoder(nn.Module):
    def __init__(self,
                 # Decoder args
                 features, nodes, H,
                 # Activation functions
                 act_fn=nn.ReLU(), last_act_fn=None,
                 input_std=0.01, w_std=0.01):
        assert len(features) == len(nodes), ERR_DIFF_N_LAYERS

        super(GraphDeepDecoder, self).__init__()
        self.model = nn.Sequential()
        self.fts = features
        self.nodes = nodes
        self.H = H
        self.kernel_size = 1
        self.act_fn = act_fn
        self.last_act_fn = last_act_fn
        self.w_std = w_std/np.sqrt(features)
        self.build_network()

        shape = [1, self.fts[0], self.nodes[0]]
        std = input_std/np.sqrt(shape[2])
        self.input = Tensor(torch.zeros(shape)).data.normal_(0, std)

    def add_layer(self, module):
        self.model.add_module(str(len(self.model) + 1), module)

    def build_network(self):
        for l in range(len(self.fts)-1):
            conv = nn.Conv1d(self.fts[l], self.fts[l+1], self.kernel_size,
                             bias=False)
            conv.weight.data.normal_(0, self.w_std[l])
            self.add_layer(conv)
            self.add_layer(layers.FixedFilter(self.H))

            if l < (len(self.fts)-2):
                # Not the last layer
                if self.act_fn is not None:
                    self.add_layer(self.act_fn)
            else:
                # Last layer
                if self.last_act_fn is not None:
                    self.add_layer(self.last_act_fn)
        return self.model

    def forward(self, x):
        return self.model(x).squeeze()

    def count_params(self):
        return sum(p.numel() for p in self.model.parameters()
                   if p.requires_grad)
=======
class MLP(nn.Module):
    def __init__(self,
                M,          # Neurons in each fully connected layer (list)
                bias_mlp,   # Whether or not to use Bias in the FC layers
                nonlin,     # Non linearity function
                arch_info): # Print architecture information
        super(MLP, self).__init__()
        # In python 3
        # super()

        self.M = M
        self.nonlin = nonlin
        self.bias_mlp = bias_mlp

        # Define the layer

        # Fully connected Layers
        fcl = []
        if len(self.M) > 0:
            # As last layer has no nonlin (if its softmax is done later, etc.)
            # define here the first layer before loop
            fcl.append(nn.Linear(self.M[0], self.M[1], bias=bias_mlp))
            for m in range(2,len(self.M)):
                # print("FC layer: " + str(m))
                # print(str(self.M[m-1]) + ' x ' + str(self.M[m]))
                fcl.append(self.nonlin())
                fcl.append(nn.Linear(self.M[m-1], self.M[m], bias=bias_mlp))

        self.FCL = nn.Sequential(*fcl)

        if arch_info:
            print("Architecture:")
            print("M: {}, Bias: {}".format(self.M, self.bias_mlp))
            print("Non lin: " + str(self.nonlin))

    def forward(self, x):

        # Check type
        # if type(x) != torch.FloatTensor:
        #     x = torch.FloatTensor(x)

        # Params
        T = x.shape[0]
        try:
            Fin = x.shape[1]
            xN = x.shape[2]
            assert Fin*xN == self.M[0]
            x = x.reshape([T, Fin*xN])
        except IndexError:
            xN = x.shape[1]
            assert xN == self.M[0]

        # Define the forward pass
        return self.FCL(x)
>>>>>>> daf8a937
<|MERGE_RESOLUTION|>--- conflicted
+++ resolved
@@ -101,7 +101,6 @@
         return self.FCL(y)
 
 
-<<<<<<< HEAD
 class GraphDecoder(nn.Module):
     """
     This class represent a basic graph decoder with only one layer following
@@ -185,7 +184,7 @@
     def count_params(self):
         return sum(p.numel() for p in self.model.parameters()
                    if p.requires_grad)
-=======
+
 class MLP(nn.Module):
     def __init__(self,
                 M,          # Neurons in each fully connected layer (list)
@@ -239,5 +238,4 @@
             assert xN == self.M[0]
 
         # Define the forward pass
-        return self.FCL(x)
->>>>>>> daf8a937
+        return self.FCL(x)